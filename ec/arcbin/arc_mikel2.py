--- conflicted
+++ resolved
@@ -55,11 +55,7 @@
     # track hyperparameters and run metadata
     config=wandb_config,
     save_code=True,
-<<<<<<< HEAD
     # magic=True,
-=======
-    #magic=True,
->>>>>>> 33735f95
 )
 
 # run.define_metric('recog-loss', summary='min', goal='minimise', step_metric='recog-iter')
